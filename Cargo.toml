--- conflicted
+++ resolved
@@ -46,11 +46,7 @@
 env_logger = "0.8.2"
 anyhow = "1.0.34"
 actix-rt = "2.1.0"
-<<<<<<< HEAD
-wasmcloud-host = { path = "crates/wasmcloud-host", version = "0.16.1", default-features = false }
-=======
-wasmcloud-host = { path = "crates/wasmcloud-host", version = "0.17.0" }
->>>>>>> bd9774d1
+wasmcloud-host = { path = "crates/wasmcloud-host", version = "0.17.0", default-features = false }
 nats = "0.8.6"
 structopt = "0.3.21"
 nkeys = "0.1.0"
