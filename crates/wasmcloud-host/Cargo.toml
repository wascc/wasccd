[package]
name = "wasmcloud-host"
<<<<<<< HEAD
version = "0.15.4"
=======
version = "0.15.5"
>>>>>>> fb12b8cc
authors = ["wasmCloud Team"]
edition = "2018"
homepage = "https://wasmcloud.dev"
repository = "https://github.com/wasmCloud/wasmCloud"
description = "A secure, distributed, WebAssembly actor model runtime for the cloud, edge, and everything in between"
license = "Apache-2.0"
documentation = "https://docs.rs/wasmcloud-host"
readme = "README.md"
keywords = ["webassembly", "wasm", "wasmcloud", "wapc", "actors"]
categories = ["wasm", "api-bindings"]

[features]
default = ["wasm3"]
wasmtime = ["wasmtime-provider"]
wasm3 = ["wasm3-provider"]

[dependencies]
actix = "0.11.0-beta.3"
actix-rt = "2.1.0"
chrono = "0.4.19"
crossbeam-channel = "0.5.0"
data-encoding = "2.3.1"
envmnt = "0.8.4"
futures = "0.3.6"
lazy_static = "1.4.0"
libloading = "0.7.0"
log = "0.4.11"
nats = "0.8.6"
# the 0.6.0 crate will work when it's released (very soon?), but Cargo.toml still says 0.5.0 so we have to pull from git
oci-distribution = { git = "https://github.com/deislabs/krustlet" }
once_cell = "1.5.2"
parking_lot = "0.11.1"
provider-archive ="0.4.0"
rand = "0.8.3"
ring = "0.16.19"
rmp-serde = "0.15.0"
serde = { version = "1.0.118", features = ["derive"] }
serde_json = "1.0.59"
serde_yaml = "0.8.14"
uuid = {version = "0.8", features  = ["serde", "v4"]}
wapc = "0.10.1"
wascap = "0.6.0"
tokio = { version = "0.3.5", features = ["rt"] }
serde_bytes = "0.11.5"
wasmcloud-actor-keyvalue = "0.2.0"
wasmcloud-control-interface = { path = "../wasmcloud-control-interface", version = "0.2.1" }

wasm3-provider = { version = "0.0.2", optional = true}
wasmtime-provider = { version = "0.0.2" , optional = true}

[dependencies.wasmcloud-provider-core]
#path = "../wasmcloud-provider-core"
version="0.1.0"

[dependencies.wasmcloud-nats-kvcache]
#path = "../../../capability-providers/nats-kvcache"
version = "0.5.1"
features=["static_plugin"]

[dev-dependencies]
provider-archive = "0.4.0"
reqwest = "0.11"<|MERGE_RESOLUTION|>--- conflicted
+++ resolved
@@ -1,10 +1,6 @@
 [package]
 name = "wasmcloud-host"
-<<<<<<< HEAD
-version = "0.15.4"
-=======
 version = "0.15.5"
->>>>>>> fb12b8cc
 authors = ["wasmCloud Team"]
 edition = "2018"
 homepage = "https://wasmcloud.dev"
