use crate::{
    actors::LiveUpdate,
    host_controller::GetRunningActor,
    messagebus::{
        AdvertiseLink, AdvertiseRemoveLink, GetClaims, LinkDefinition, MessageBus, QueryAllLinks,
        QueryOciReferences,
    },
    InvocationResponse,
};

use actix::prelude::*;

use crate::auth::Authorizer;

use crate::control_interface::ctlactor::{ControlInterface, ControlOptions, PublishEvent};

use crate::dispatch::Invocation;
use crate::hlreg::HostLocalSystemService;
use crate::host_controller::{
    HostController, SetLabels, StartActor, StartProvider, StopActor, StopProvider,
    RESTRICTED_LABELS,
};
use crate::messagebus::{QueryActors, QueryProviders};
use crate::oci::fetch_oci_bytes;
use crate::{ControlEvent, HostManifest, NativeCapability, WasmCloudEntity};
use crate::{Result, SYSTEM_ACTOR};
use provider_archive::ProviderArchive;
use std::time::Duration;
use std::{collections::HashMap, sync::RwLock};
use wascap::prelude::{Claims, KeyPair};

/// A host builder provides a convenient, fluid syntax for setting initial configuration
/// and tuning parameters for a wasmCloud host
pub struct HostBuilder {
    labels: HashMap<String, String>,
    authorizer: Box<dyn Authorizer + 'static>,
    namespace: String,
    rpc_timeout: Duration,
    allow_latest: bool,
    allowed_insecure: Vec<String>,
    rpc_client: Option<nats::asynk::Connection>,
    cplane_client: Option<nats::asynk::Connection>,
    allow_live_update: bool,
    lattice_cache_provider_ref: Option<String>,
    strict_update_check: bool,
}

impl Default for HostBuilder {
    fn default() -> Self {
        Self::new()
    }
}

impl HostBuilder {
    /// Creates a new host builder
    pub fn new() -> HostBuilder {
        HostBuilder {
            labels: crate::host_controller::detect_core_host_labels(),
            authorizer: Box::new(crate::auth::DefaultAuthorizer::new()),
            allow_latest: false,
            allowed_insecure: vec![],
            namespace: "default".to_string(),
            rpc_timeout: Duration::from_secs(2),
            rpc_client: None,
            cplane_client: None,
            allow_live_update: false,
            lattice_cache_provider_ref: None,
            strict_update_check: true,
        }
    }

    /// Indicates that live-updating (hot swapping) of actors at runtime is allowed. The default is to deny
    pub fn enable_live_updates(self) -> HostBuilder {
        HostBuilder {
            allow_live_update: true,
            ..self
        }
    }

    /// Disables strict update checks at runtime. Strict update checks require that the replacement
    /// actor's claims must match _exactly_ the claims of the actor being replaced during update. Strict
    /// updates are enabled by default
    pub fn disable_strict_update_check(self) -> HostBuilder {
        HostBuilder {
            strict_update_check: false,
            ..self
        }
    }

    /// Build the host with an RPC client by providing an instance of a NATS connection. The presence
    /// of an RPC client will automatically enable lattice clustering. RPC is off by default
    pub fn with_rpc_client(self, client: nats::asynk::Connection) -> HostBuilder {
        HostBuilder {
            rpc_client: Some(client),
            ..self
        }
    }

    /// Enables remote control of the host via the lattice control protocol by providing an instance
    /// of a NATS connection through which control commands flow. Remote control of hosts is
    /// disabled by default. For security reasons, you should not use the same NATS connection or
    /// security context for both RPC and lattice control.
    pub fn with_control_client(self, client: nats::asynk::Connection) -> HostBuilder {
        HostBuilder {
            cplane_client: Some(client),
            ..self
        }
    }

    /// Provides an additional layer of runtime security by providing the host with an
    /// instance of an implementor of the [`Authorizer`](trait@Authorizer) trait.
    pub fn with_authorizer(self, authorizer: impl Authorizer + 'static) -> HostBuilder {
        HostBuilder {
            authorizer: Box::new(authorizer),
            ..self
        }
    }

    /// When running with lattice enabled, a namespace prefix can be provided to allow
    /// multiple lattices to co-exist within the same account space on a NATS server. This
    /// allows for multi-tenancy but can be a security risk if configured incorrectly. If you do
    /// not supply a namespace, the string `default` will be used.
    pub fn with_namespace(self, namespace: &str) -> HostBuilder {
        HostBuilder {
            namespace: namespace.to_string(),
            ..self
        }
    }

    /// Sets the timeout of default RPC invocations across the lattice. This value only
    /// carries meaning if an RPC client has been supplied
    pub fn with_rpc_timeout(self, rpc_timeout: Duration) -> HostBuilder {
        HostBuilder {
            rpc_timeout,
            ..self
        }
    }

    /// Overrides the default lattice cache provider with the key-value capability
    /// provider indicated by the OCI image reference. Note that your host must
    /// have connectivity to and authorization for the OCI URL provided or the host
    /// will not start
    pub fn with_lattice_cache_provider(self, provider_ref: &str) -> HostBuilder {
        HostBuilder {
            lattice_cache_provider_ref: Some(provider_ref.to_string()),
            ..self
        }
    }

    /// Consulted when a host runtime needs to download an image from an OCI registry,
    /// this option enables the use of images tagged 'latest'. The default is `false` to prevent
    /// accidental mutation of images, close potential attack vectors, and prevent against
    /// inconsistencies when running as part of a distributed system. Also keep in mind that if you
    /// do enable images to run as 'latest', it may interfere with live update/hot swap
    /// functionality.
    pub fn oci_allow_latest(self) -> HostBuilder {
        HostBuilder {
            allow_latest: true,
            ..self
        }
    }

    /// Allows the host to pull actor and capability provider images from the supplied list
    /// of valid OCI registries without using a secure (SSL/TLS) connection. This option is empty by default and we recommend
    /// it not be used in production environments. For local testing, make sure you supply the right
    /// host name and port number for the locally running OCI registry.
    pub fn oci_allow_insecure(self, allowed_insecure: Vec<String>) -> HostBuilder {
        HostBuilder {
            allowed_insecure,
            ..self
        }
    }

    /// Adds a custom label and value pair to the host. Label-value pairs are used during
    /// scheduler auctions to determine if a host is compatible with a given scheduling request.
    /// All hosts automatically come with the following built-in system labels: `hostcore.arch`,
    /// `hostcore.os`, `hostcore.osfamily` and you cannot provide your own overridding values
    /// for those.
    pub fn with_label(self, key: &str, value: &str) -> HostBuilder {
        let mut hm = self.labels.clone();
        if !hm.contains_key(key) {
            hm.insert(key.to_string(), value.to_string());
        }
        HostBuilder { labels: hm, ..self }
    }

    /// Constructs an instance of a wasmCloud host. Note that this will not _start_ the host. You
    /// will need to invoke the [`start`](fn@Host::start) function after building a new host.
    pub fn build(self) -> Host {
        let kp = KeyPair::new_server();
        Host {
            labels: self.labels,
            authorizer: self.authorizer,
            id: kp.public_key(),
            allow_latest: self.allow_latest,
            allowed_insecure: self.allowed_insecure,
            kp,
            rpc_timeout: self.rpc_timeout,
            namespace: self.namespace,
            rpc_client: self.rpc_client,
            cplane_client: self.cplane_client,
            allow_live_updates: self.allow_live_update,
            lattice_cache_provider_ref: self.lattice_cache_provider_ref,
            strict_update_check: self.strict_update_check,
            started: RwLock::new(false),
        }
    }
}

/// A wasmCloud host is a secure runtime responsible for scheduling
/// actors and capability providers, configuring the links between them, and facilitating
/// secure function call dispatch between actors and capabilities.
pub struct Host {
    labels: HashMap<String, String>,
    authorizer: Box<dyn Authorizer + 'static>,
    id: String,
    allow_latest: bool,
    allowed_insecure: Vec<String>,
    kp: KeyPair,
    namespace: String,
    rpc_timeout: Duration,
    cplane_client: Option<nats::asynk::Connection>,
    rpc_client: Option<nats::asynk::Connection>,
    allow_live_updates: bool,
    lattice_cache_provider_ref: Option<String>,
    strict_update_check: bool,
    started: RwLock<bool>,
}

impl Host {
    /// Starts the host's actor system. This call is non-blocking, so it is up to the consumer
    /// to provide some form of parking or waiting (e.g. wait for a Ctrl-C signal).
    ///
    /// # Examples
    ///
    /// ```
    /// # use log::{info, error};    
    /// # #[actix_rt::main]
    /// # async fn main() {    
    /// # let host = wasmcloud_host::HostBuilder::new().build();
    /// match host.start().await {
    ///    Ok(_) => {    
    ///     // Await a ctrl-c, e.g. actix_rt::signal::ctrl_c().await.unwrap();
    ///     info!("Ctrl-C received, shutting down");
    ///     host.stop().await;
    ///    }
    ///    Err(e) => {
    ///     error!("Failed to start host: {}", e);
    ///    }
    ///}
    ///# }
    /// ```    
    pub async fn start(&self) -> Result<()> {
        let mb = MessageBus::from_hostlocal_registry(&self.kp.public_key());
        let init = crate::messagebus::Initialize {
            nc: self.rpc_client.clone(),
            namespace: Some(self.namespace.to_string()),
            key: KeyPair::from_seed(&self.kp.seed()?)?,
            auth: self.authorizer.clone(),
            rpc_timeout: self.rpc_timeout,
        };
        mb.send(init).await?;

        let hc = HostController::from_hostlocal_registry(&self.kp.public_key());
        hc.send(crate::host_controller::Initialize {
            labels: self.labels.clone(),
            auth: self.authorizer.clone(),
            kp: KeyPair::from_seed(&self.kp.seed()?)?,
            allow_live_updates: self.allow_live_updates,
            allow_latest: self.allow_latest,
            allowed_insecure: self.allowed_insecure.clone(),
            lattice_cache_provider: self.lattice_cache_provider_ref.clone(),
            strict_update_check: self.strict_update_check,
        })
        .await?;

        // Start control interface
        let cp = ControlInterface::from_hostlocal_registry(&self.kp.public_key());
        cp.send(crate::control_interface::ctlactor::Initialize {
            client: self.cplane_client.clone(),
            control_options: ControlOptions {
                host_labels: self.labels.clone(),
                oci_allow_latest: self.allow_latest,
                oci_allowed_insecure: self.allowed_insecure.clone(),
                ..Default::default()
            },
            key: KeyPair::from_seed(&self.kp.seed()?)?,
            ns_prefix: self.namespace.to_string(),
        })
        .await?;

        *self.started.write().unwrap() = true;

        let _ = cp
            .send(PublishEvent {
                event: ControlEvent::HostStarted,
            })
            .await;

        Ok(())
    }

    /// Stops a running host. Be aware that this function may terminate before the host has
    /// finished disposing of all of its resources.
    pub async fn stop(&self) {
        let cp = ControlInterface::from_hostlocal_registry(&self.id);
        let _ = cp
            .send(PublishEvent {
                event: ControlEvent::HostStopped,
            })
            .await;
        *self.started.write().unwrap() = false;
        System::current().stop();
    }

    /// Returns the unique public key (a 56-character upppercase string beginning with the letter `N`) of this host.
    /// The host's private key is used to securely sign invocations so that remote hosts can perform
    /// anti-forgery checks. For more information on the PKI used by wasmCloud, see the documentation for
    /// the [nkeys](https://crates.io/crates/nkeys) crate.
    pub fn id(&self) -> String {
        self.id.to_string()
    }

    /// Starts a native capability provider and preps it for execution in the host.
    pub async fn start_native_capability(&self, capability: crate::NativeCapability) -> Result<()> {
        self.ensure_started()?;
        let hc = HostController::from_hostlocal_registry(&self.id);
        let _ = hc
            .send(StartProvider {
                provider: capability,
                image_ref: None,
            })
            .await??;

        Ok(())
    }

    /// Instructs the host to download a capability provider from an OCI registry and start
    /// it. The wasmCloud host caches binary images retrieved from OCI registries (because
    /// images are assumed to be immutable this kind of caching is acceptable). If you need to
    /// purge the OCI image cache, remove the `wasmcloudcache` and `wasmcloud_ocicache` directories
    /// from the appropriate root folder (which defaults to the environment's `TEMP` directory).
    ///
    /// # Arguments
    /// * `cap_ref` - The OCI reference URL of the capability provider.
    /// * `link_name` - The link name to be used for this capability provider.
    pub async fn start_capability_from_registry(
        &self,
        cap_ref: &str,
        link_name: Option<String>,
    ) -> Result<()> {
        self.ensure_started()?;
        let hc = HostController::from_hostlocal_registry(&self.id);
        let bytes = fetch_oci_bytes(cap_ref, self.allow_latest, &self.allowed_insecure).await?;
        let par = ProviderArchive::try_load(&bytes)?;
        let nc = NativeCapability::from_archive(&par, link_name)?;
        hc.send(StartProvider {
            provider: nc,
            image_ref: Some(cap_ref.to_string()),
        })
        .await??;
        Ok(())
    }

    /// Instructs the runtime host to start an actor. Note that starting an actor can trigger a
    /// provider initialization if a link definition for this actor already exists in the lattice
    /// cache.
    pub async fn start_actor(&self, actor: crate::Actor) -> Result<()> {
        self.ensure_started()?;
        let hc = HostController::from_hostlocal_registry(&self.id);

        hc.send(StartActor {
            actor,
            image_ref: None,
        })
        .await??;
        Ok(())
    }

    /// Instructs the runtime host to download the actor from the indicated OCI registry and
    /// start the actor. This call will fail if the host cannot communicate with, fails to
    /// authenticate against, or cannot finish downloading the indicated OCI image.
    pub async fn start_actor_from_registry(&self, actor_ref: &str) -> Result<()> {
        self.ensure_started()?;
        let hc = HostController::from_hostlocal_registry(&self.id);
        let bytes = fetch_oci_bytes(actor_ref, self.allow_latest, &self.allowed_insecure).await?;
        let actor = crate::Actor::from_slice(&bytes)?;
        hc.send(StartActor {
            actor,
            image_ref: Some(actor_ref.to_string()),
        })
        .await??;
        Ok(())
    }

    /// Stops a running actor in the host. This call is assumed to be idempotent and as such will
    /// not fail if you attempt to stop an actor that is not running (though this may result
    /// in errors or warnings in log output).
    ///
    /// * `actor_ref` - Either the public key or the OCI reference URL of the actor to stop.
    pub async fn stop_actor(&self, actor_ref: &str) -> Result<()> {
        self.ensure_started()?;
        let hc = HostController::from_hostlocal_registry(&self.id);
        hc.send(StopActor {
            actor_ref: actor_ref.to_string(),
        })
        .await?;

        Ok(())
    }

    /// Updates a running actor with the bytes from a new actor module. Invoking this method will
    /// cause all pending messages inbound to the actor to block while the update is performed. It can take a few
    /// seconds depending on the size of the actor and the underlying engine you're using (e.g. JIT vs. interpreter).
    ///
    /// # Arguments
    /// * `actor_id` - The public key of the actor to update.
    /// * `new_oci_ref` - If applicable, a new OCI reference URL that corresponds to the new version.
    /// * `bytes` - The raw bytes containing the new WebAssembly module.
    ///
    /// # ⚠️ Caveats
    /// * Take care when supplying a value for the `new_oci_ref` parameter. You should be consistent
    /// in how you supply this value. Updating actors that were started from OCI references should
    /// continue to have OCI references, while those started from non-OCI sources should not be given
    /// new, arbitrary OCI references. Failing to keep this consistent could cause unforeseen failed
    /// attempts at subsequent updates.  
    /// * If the new version of the actor is actually in an OCI registry, then the preferred method of
    /// performing a live update is to do so through the lattice control interface and specifying the OCI
    /// URL. This method is less error-prone and can cause less confusion over time.        
    pub async fn update_actor(
        &self,
        actor_id: &str,
        new_oci_ref: Option<String>,
        bytes: &[u8],
    ) -> Result<()> {
        let hc = HostController::from_hostlocal_registry(&self.id);
        let actor = hc
            .send(GetRunningActor {
                actor_id: actor_id.to_string(),
            })
            .await?;
        if let Some(a) = actor {
            a.send(LiveUpdate {
                actor_bytes: bytes.to_vec(),
                image_ref: new_oci_ref,
            })
            .await?
        } else {
            Err(format!(
                "Actor {} not found on this host, live update aborted.",
                actor_id
            )
            .into())
        }
    }

    /// Stops a running capability provider. This call will not fail if the indicated provider
    /// is not currently running. This call is non-blocking and does not wait for the provider
    /// to finish cleaning up its resources before returning.
    ///
    /// # Arguments
    /// * `provider_ref` - The capability provider's public key or OCI reference URL
    /// * `contract_id` - The contract ID of the provider to stop
    /// * `link` - The link name used by the instance of the capability provider
    pub async fn stop_provider(
        &self,
        provider_ref: &str,
        contract_id: &str,
        link: Option<String>,
    ) -> Result<()> {
        self.ensure_started()?;
        let hc = HostController::from_hostlocal_registry(&self.id);
        let link_name = link.unwrap_or_else(|| "default".to_string());
        hc.send(StopProvider {
            provider_ref: provider_ref.to_string(),
            contract_id: contract_id.to_string(),
            link_name,
        })
        .await?;
        Ok(())
    }

<<<<<<< HEAD
    /// Retrieves the list of all actors within this host. This function call does _not_
    /// include any actors remotely running in a connected lattice
    pub async fn actors(&self) -> Result<Vec<String>> {
=======
    /// Retrieves the list of the public keys of all actors within this host. This function call does _not_
    /// include any actors remotely running in a connected lattice.
    pub async fn get_actors(&self) -> Result<Vec<String>> {
>>>>>>> 59a87efe
        self.ensure_started()?;
        let b = MessageBus::from_hostlocal_registry(&self.id);
        Ok(b.send(QueryActors {}).await?.results)
    }

    /// Retrieves the list of the public keys of all capability providers running in the host. This function does
    /// _not_ include any capability providers that may be remotely running in a connected
<<<<<<< HEAD
    /// lattice
    pub async fn providers(&self) -> Result<Vec<String>> {
=======
    /// lattice.
    pub async fn get_providers(&self) -> Result<Vec<String>> {
>>>>>>> 59a87efe
        self.ensure_started()?;
        let b = MessageBus::from_hostlocal_registry(&self.id);
        Ok(b.send(QueryProviders {}).await?.results)
    }

    /// Perform a raw [waPC](https://crates.io/crates/wapc)-style invocation on the given actor by supplying an operation
    /// string and a payload of raw bytes, resulting in a payload of raw response bytes. It
    /// is entirely up to the actor as to how it responds to unrecognized operations. This
    /// operation will also be checked against the authorization system if a custom
    /// authorization plugin has been supplied to this host. This call will fail if you attempt to
    /// invoke a non-existent actor or call alias or the target actor cannot be reached.
    ///
    /// # Arguments
    /// * `actor` - The public key of the actor or its call alias if applicable.
    /// * `operation` - The name of the operation to perform
    /// * `msg` - The raw bytes containing the payload pertaining to this operation.
    pub async fn call_actor(&self, actor: &str, operation: &str, msg: &[u8]) -> Result<Vec<u8>> {
        self.ensure_started()?;
        let b = MessageBus::from_hostlocal_registry(&self.id);
        let target = if actor.len() == 56 && actor.starts_with('M') {
            WasmCloudEntity::Actor(actor.to_string())
        } else if let Some(pk) = crate::dispatch::lookup_call_alias(&b, actor).await {
            WasmCloudEntity::Actor(pk)
        } else {
            return Err("Specified actor was not a public key or a known call alias.".into());
        };

        let inv = Invocation::new(
            &self.kp,
            WasmCloudEntity::Actor(SYSTEM_ACTOR.to_string()),
            target,
            operation,
            msg.to_vec(),
        );
        let b = MessageBus::from_hostlocal_registry(&self.id);
        let ir: InvocationResponse = b.send(inv).await?;

        if let Some(e) = ir.error {
            Err(format!("Invocation failure: {}", e).into())
        } else {
            Ok(ir.msg)
        }
    }

    /// Links are a first-class, durable entity within a lattice and host runtime. A link
    /// defines a set of configuration values that apply to an actor and a capability provider that
    /// is uniquely keyed by the provider's contract ID, public key, and link name.
    ///
    /// You can set a link before or after either the actor or provider are started. Links are automatically established
    /// when both parties are present in a lattice, and re-established if a party temporarily
    /// leaves the lattice and rejoins (which can happen during a crash or a network partition event). The resiliency and
    /// reliability of link definitions within a lattice are inherited from your choice of lattice cache provider.
    ///
    /// # Arguments
    /// * `actor` - Can either be the actor's public key _or_ an OCI reference URL.
    /// * `contract_id` - The contract ID of the link, e.g. `wasmcloud:httpserver`.
    /// * `link_name` - The link name of the capability provider when it was loaded.
    /// * `provider_id` - The public key of the capability provider (e.g. `Vxxxx`)
    /// * `values` - The set of configuration values to give to the capability provider for this link definition.
    pub async fn set_link(
        &self,
        actor: &str,
        contract_id: &str,
        link_name: Option<String>,
        provider_id: String,
        values: HashMap<String, String>,
    ) -> Result<()> {
        self.ensure_started()?;
        let bus = MessageBus::from_hostlocal_registry(&self.id);
        bus.send(AdvertiseLink {
            contract_id: contract_id.to_string(),
            actor: actor.to_string(),
            link_name: link_name.unwrap_or_else(|| "default".to_string()),
            provider_id,
            values,
        })
        .await?
    }

    /// Removes a link definition from the host (and accompanying lattice if connected). This
    /// will remove the link definition from the lattice cache and it will also invoke the "remove actor"
    /// operation on all affected capability providers, giving those providers an opportunity to clean
    /// up resources and terminate any child processes associated with the actor. This call does not
    /// wait for all providers to finish cleaning up associated resources.
    ///
    /// # Arguments
    /// * `actor` - The **public key** of the actor. You cannot supply an OCI reference when removing a link.
    /// * `contract_id` - The contract ID of the capability in question.
    /// * `link_name` - The name of the link used by the capability provider for which the link is to be removed.
    pub async fn remove_link(
        &self,
        actor: &str,
        contract_id: &str,
        link_name: Option<String>,
    ) -> Result<()> {
        self.ensure_started()?;
        let bus = MessageBus::from_hostlocal_registry(&self.id);
        bus.send(AdvertiseRemoveLink {
            actor: actor.to_string(),
            contract_id: contract_id.to_string(),
            link_name: link_name.unwrap_or_else(|| "default".to_string()),
        })
        .await?
    }

    /// Apply a number of declarations from a manifest file to the runtime host. A manifest
    /// file can contain a list of actors, capability providers, custom labels, and link definitions that will
    /// be added to a host upon application. Manifest application is _not_ idempotent, so
    /// repeated application of multiple manifests will almost certainly not result in the same host state.
    pub async fn apply_manifest(&self, manifest: HostManifest) -> Result<()> {
        self.ensure_started()?;
        let host_id = self.kp.public_key();
        let hc = HostController::from_hostlocal_registry(&host_id);
        let bus = MessageBus::from_hostlocal_registry(&host_id);

        if !manifest.labels.is_empty() {
            let mut labels = manifest.labels.clone();
            // getting an iterator of this const produces `&&str` which is a super annoying type
            #[allow(clippy::needless_range_loop)]
            for x in 0..RESTRICTED_LABELS.len() {
                labels.remove(RESTRICTED_LABELS[x]);
            }
            hc.send(SetLabels { labels }).await?;
        }

        for msg in crate::manifest::generate_actor_start_messages(
            &manifest,
            self.allow_latest,
            &self.allowed_insecure,
        )
        .await
        {
            let _ = hc.send(msg).await?;
        }
        for msg in crate::manifest::generate_provider_start_messages(
            &manifest,
            self.allow_latest,
            &self.allowed_insecure,
        )
        .await
        {
            let _ = hc.send(msg).await?;
        }
        for msg in crate::manifest::generate_adv_link_messages(&manifest).await {
            debug!(
                "Advertising {}:{}:{}",
                msg.actor, msg.link_name, msg.provider_id
            );
            let _ = bus.send(msg).await?;
        }

        Ok(())
    }

    /// Retrieves the list of all actor claims known to this host. Note that this list is
    /// essentially a grow-only map maintained by the distributed lattice cache. As a result,
    /// the return value of this function contains a list of all claims as seen _since the lattice began_.
    /// It is quite likely that this list can contain references to actors that are no longer in
    /// the lattice. When the host is operating in single-player mode, this list naturally only indicates
    /// actors that have been started since the host was initialized.
    pub async fn actor_claims(&self) -> Result<Vec<Claims<wascap::jwt::Actor>>> {
        self.ensure_started()?;
        let bus = MessageBus::from_hostlocal_registry(&self.kp.public_key());
        let res = bus.send(GetClaims {}).await?;
        Ok(res.claims.into_iter().map(|(_, v)| v).collect())
    }

    /// Retrieves the list of host labels. Some of these labels are automatically populated by the host
    /// at start-time, such as OS family and CPU, and others are manually supplied to the host at build-time
    /// or through a manifest to define custom scheduling rules.
    pub async fn labels(&self) -> HashMap<String, String> {
        self.labels.clone()
    }

    /// Retrieves the list of link definitions as known by the distributed lattice cache. If the host is
    /// in single-player mode, this cache is limited to just that host. In lattice mode, this cache reflects
    /// all of the current link definitions.
    pub async fn link_definitions(&self) -> Result<Vec<LinkDefinition>> {
        self.ensure_started()?;
        let bus = MessageBus::from_hostlocal_registry(&self.kp.public_key());
        let res = bus.send(QueryAllLinks {}).await?;
        Ok(res.links)
    }

    /// Obtains the list of all known OCI references. As with other lattice cache data, this can be thought
    /// of as a grow-only map that can contain references for actors or providers that may no longer be present
    /// within a lattice or host. The returned map's `key` is the OCI reference URL of the entity, and the value
    /// is the public key of that entity, where `Mxxx` are actors and `Vxxx` are capability providers.
    pub async fn oci_references(&self) -> Result<HashMap<String, String>> {
        self.ensure_started()?;
        let bus = MessageBus::from_hostlocal_registry(&self.kp.public_key());
        let res = bus.send(QueryOciReferences {}).await?;
        Ok(res)
    }

    fn ensure_started(&self) -> Result<()> {
        if !*self.started.read().unwrap() {
            return Err("Activity cannot be performed, host has not been started".into());
        }
        if System::try_current().is_none() {
            return Err("No actix rt system is running. Cannot perform host activity.".into());
        }
        Ok(())
    }

    pub(crate) fn native_target() -> String {
        format!("{}-{}", std::env::consts::ARCH, std::env::consts::OS)
    }
}

#[cfg(test)]
mod test {
    use crate::HostBuilder;

    #[test]
    fn is_send() {
        let h = HostBuilder::new().build();
        assert_is_send(h);
    }

    fn assert_is_send<T: Send>(_input: T) {}
}<|MERGE_RESOLUTION|>--- conflicted
+++ resolved
@@ -480,15 +480,9 @@
         Ok(())
     }
 
-<<<<<<< HEAD
     /// Retrieves the list of all actors within this host. This function call does _not_
     /// include any actors remotely running in a connected lattice
     pub async fn actors(&self) -> Result<Vec<String>> {
-=======
-    /// Retrieves the list of the public keys of all actors within this host. This function call does _not_
-    /// include any actors remotely running in a connected lattice.
-    pub async fn get_actors(&self) -> Result<Vec<String>> {
->>>>>>> 59a87efe
         self.ensure_started()?;
         let b = MessageBus::from_hostlocal_registry(&self.id);
         Ok(b.send(QueryActors {}).await?.results)
@@ -496,13 +490,8 @@
 
     /// Retrieves the list of the public keys of all capability providers running in the host. This function does
     /// _not_ include any capability providers that may be remotely running in a connected
-<<<<<<< HEAD
     /// lattice
     pub async fn providers(&self) -> Result<Vec<String>> {
-=======
-    /// lattice.
-    pub async fn get_providers(&self) -> Result<Vec<String>> {
->>>>>>> 59a87efe
         self.ensure_started()?;
         let b = MessageBus::from_hostlocal_registry(&self.id);
         Ok(b.send(QueryProviders {}).await?.results)
