--- conflicted
+++ resolved
@@ -243,16 +243,9 @@
             strict_update_check: self.strict_update_check,
         })
         .await?;
-<<<<<<< HEAD
-        *self.id.borrow_mut() = kp.public_key();
-
-        // Start control plane
-        let cp = ControlInterface::from_hostlocal_registry(&kp.public_key());
-=======
 
         // Start control interface
         let cp = ControlInterface::from_hostlocal_registry(&self.kp.public_key());
->>>>>>> fb12b8cc
         cp.send(crate::control_interface::ctlactor::Initialize {
             client: self.cplane_client.clone(),
             control_options: ControlOptions {
@@ -270,10 +263,6 @@
                 event: ControlEvent::HostStarted,
             })
             .await;
-<<<<<<< HEAD
-        *self.kp.borrow_mut() = Some(kp);
-=======
->>>>>>> fb12b8cc
 
         Ok(())
     }
