use crate::host_controller::{StartActor, StartProvider};
use crate::messagebus::AdvertiseLink;
use crate::oci::fetch_oci_bytes;
use crate::NativeCapability;
use provider_archive::ProviderArchive;
use serde::{Deserialize, Serialize};
use std::collections::HashMap;
use std::{fs::File, io::Read, path::Path};

/// A host manifest contains a declarative profile of the host's desired state. The manifest
/// can specify custom labels, a list of actors, a list of capability providers, and a list of
/// link definitions. Environment substitution syntax can optionally be used within a manifest file so that
/// information that may change across environments (like public keys) can change without requiring
/// the manifest file to change.
///
/// # Examples
///
/// ```yaml
/// labels:
///     sample: "wasmcloud echo"
/// actors:
///     - "wasmcloud.azurecr.io/echo:0.2.0"
/// capabilities:
///     - image_ref: wasmcloud.azurecr.io/httpserver:0.11.1
///       link_name: default
/// links:
///     - actor: ${ECHO_ACTOR:MBCFOPM6JW2APJLXJD3Z5O4CN7CPYJ2B4FTKLJUR5YR5MITIU7HD3WD5}
///       provider_id: "VAG3QITQQ2ODAOWB5TTQSDJ53XK3SHBEIFNK4AYJ5RKAX2UNSCAPHA5M"
///       contract_id: "wasmcloud:httpserver"
///       link_name: default
///       values:
///         PORT: 8080
/// ```
#[derive(Debug, Clone, Serialize, Deserialize)]
pub struct HostManifest {
    #[serde(default)]
    #[serde(skip_serializing_if = "HashMap::is_empty")]
    #[doc(hidden)]
    pub labels: HashMap<String, String>,
<<<<<<< HEAD
    #[doc(hidden)]
    pub actors: Vec<String>,
    #[doc(hidden)]
    pub capabilities: Vec<Capability>,
    #[doc(hidden)]
=======
    #[serde(default)]
    #[serde(skip_serializing_if = "Vec::is_empty")]
    pub actors: Vec<String>,
    #[serde(default)]
    #[serde(skip_serializing_if = "Vec::is_empty")]
    pub capabilities: Vec<Capability>,
    #[serde(default)]
    #[serde(skip_serializing_if = "Vec::is_empty")]
>>>>>>> 3ca4b626
    pub links: Vec<LinkEntry>,
}

/// The description of a capability within a host manifest
#[derive(Debug, Clone, Serialize, Deserialize)]
#[doc(hidden)]
pub struct Capability {
    /// An image reference for this capability. If this is a file on disk, it will be used, otherwise
    /// the system will assume it is an OCI registry image reference
    pub image_ref: String,
    /// The (optional) name of the link that identifies this instance of the capability
    pub link_name: Option<String>,
}

/// A link definition describing the actor and capability provider involved, as well
/// as the configuration values for that link
#[derive(Debug, Clone, Serialize, Deserialize)]
#[doc(hidden)]
pub struct LinkEntry {
    pub actor: String,
    pub contract_id: String,
    pub provider_id: String,
    #[serde(default)]
    #[serde(skip_serializing_if = "Option::is_none")]
    pub link_name: Option<String>,
    pub values: Option<HashMap<String, String>>,
}

impl HostManifest {
    /// Creates an instance of a host manifest from a file path. The de-serialization
    /// type will be chosen based on the file path extension, selecting YAML for `.yaml`
    /// or `.yml` files, and JSON for all other file extensions. If the path has no extension, the
    /// de-serialization type chosen will be YAML. If `expand_env` is `true` then environment substitution
    /// syntax will be honored in the manifest file.
    pub fn from_path(
        path: impl AsRef<Path>,
        expand_env: bool,
    ) -> std::result::Result<HostManifest, Box<dyn std::error::Error + Send + Sync>> {
        let mut contents = String::new();
        let mut file = File::open(path.as_ref())?;
        file.read_to_string(&mut contents)?;
        if expand_env {
            contents = Self::expand_env(&contents);
        }
        match path.as_ref().extension() {
            Some(e) => {
                let e = e.to_str().unwrap().to_lowercase(); // convert away from the FFI str
                if e == "yaml" || e == "yml" {
                    serde_yaml::from_str::<HostManifest>(&contents).map_err(|e| e.into())
                } else {
                    serde_json::from_str::<HostManifest>(&contents).map_err(|e| e.into())
                }
            }
            None => serde_yaml::from_str::<HostManifest>(&contents).map_err(|e| e.into()),
        }
    }

    fn expand_env(contents: &str) -> String {
        let mut options = envmnt::ExpandOptions::new();
        options.default_to_empty = false; // If environment variable not found, leave unexpanded.
        options.expansion_type = Some(envmnt::ExpansionType::UnixBracketsWithDefaults); // ${VAR:DEFAULT}

        envmnt::expand(contents, Some(options))
    }
}

pub(crate) async fn generate_actor_start_messages(
    manifest: &HostManifest,
    allow_latest: bool,
    allowed_insecure: &[String],
) -> Vec<StartActor> {
    let mut v = Vec::new();
    for actor_ref in &manifest.actors {
        let p = Path::new(&actor_ref);
        if p.exists() {
            // read actor from disk
            if let Ok(a) = crate::Actor::from_file(p) {
                v.push(StartActor {
                    image_ref: None,
                    actor: a,
                });
            }
        } else {
            // load actor from OCI
            if let Ok(a) = fetch_oci_bytes(&actor_ref, allow_latest, allowed_insecure)
                .await
                .and_then(|bytes| crate::Actor::from_slice(&bytes))
            {
                v.push(StartActor {
                    image_ref: Some(actor_ref.to_string()),
                    actor: a,
                });
            } else {
                error!("Actor {} not found on disk or in registry", actor_ref);
            }
        }
    }
    v
}

pub(crate) async fn generate_provider_start_messages(
    manifest: &HostManifest,
    allow_latest: bool,
    allowed_insecure: &[String],
) -> Vec<StartProvider> {
    let mut v = Vec::new();
    for cap in &manifest.capabilities {
        let p = Path::new(&cap.image_ref);
        if p.exists() {
            // read PAR from disk
            if let Ok(prov) = file_bytes(&p)
                .and_then(|bytes| ProviderArchive::try_load(&bytes))
                .and_then(|par| NativeCapability::from_archive(&par, cap.link_name.clone()))
            {
                if let Err(e) = crate::capability::native_host::write_provider_to_disk(&prov) {
                    error!("Could not cache provider to disk: {}", e);
                }
                v.push(StartProvider {
                    provider: prov,
                    image_ref: None,
                })
            }
        } else {
            // read PAR from OCI
            if let Ok(prov) = fetch_oci_bytes(&cap.image_ref, allow_latest, allowed_insecure)
                .await
                .and_then(|bytes| ProviderArchive::try_load(&bytes))
                .and_then(|par| NativeCapability::from_archive(&par, cap.link_name.clone()))
            {
                v.push(StartProvider {
                    provider: prov,
                    image_ref: Some(cap.image_ref.to_string()),
                })
            } else {
                error!(
                    "Provider {} not found on disk or in registry",
                    cap.image_ref
                );
            }
        }
    }

    v
}

pub(crate) async fn generate_adv_link_messages(manifest: &HostManifest) -> Vec<AdvertiseLink> {
    manifest
        .links
        .iter()
        .map(|config| AdvertiseLink {
            contract_id: config.contract_id.to_string(),
            actor: config.actor.to_string(),
            link_name: config
                .link_name
                .as_ref()
                .unwrap_or(&"default".to_string())
                .to_string(),
            provider_id: config.provider_id.to_string(),
            values: config.values.as_ref().unwrap_or(&HashMap::new()).clone(),
        })
        .collect()
}

fn file_bytes(path: &Path) -> crate::Result<Vec<u8>> {
    let mut f = File::open(path)?;
    let mut bytes = Vec::new();
    f.read_to_end(&mut bytes)?;
    trace!("read {} bytes from file {}", bytes.len(), path.display());
    Ok(bytes)
}

#[cfg(test)]
mod test {
    use super::{Capability, LinkEntry};
    use std::collections::HashMap;

    #[test]
    fn round_trip() {
        let manifest = super::HostManifest {
            labels: HashMap::new(),
            actors: vec!["a".to_string(), "b".to_string(), "c".to_string()],
            capabilities: vec![
                Capability {
                    image_ref: "one".to_string(),
                    link_name: Some("default".to_string()),
                },
                Capability {
                    image_ref: "two".to_string(),
                    link_name: Some("default".to_string()),
                },
            ],
            links: vec![LinkEntry {
                actor: "a".to_string(),
                contract_id: "wasmcloud:one".to_string(),
                provider_id: "Vxxxone".to_string(),
                values: Some(gen_values()),
                link_name: None,
            }],
        };
        let yaml = serde_yaml::to_string(&manifest).unwrap();
        assert_eq!(yaml, "---\nactors:\n  - a\n  - b\n  - c\ncapabilities:\n  - image_ref: one\n    link_name: default\n  - image_ref: two\n    link_name: default\nlinks:\n  - actor: a\n    contract_id: \"wasmcloud:one\"\n    provider_id: Vxxxone\n    values:\n      ROOT: /tmp\n");
    }

    #[test]
    fn round_trip_with_labels() {
        let manifest = super::HostManifest {
            labels: {
                let mut hm = HashMap::new();
                hm.insert("test".to_string(), "value".to_string());
                hm
            },
            actors: vec!["a".to_string(), "b".to_string(), "c".to_string()],
            capabilities: vec![
                Capability {
                    image_ref: "one".to_string(),
                    link_name: Some("default".to_string()),
                },
                Capability {
                    image_ref: "two".to_string(),
                    link_name: Some("default".to_string()),
                },
            ],
            links: vec![LinkEntry {
                actor: "a".to_string(),
                contract_id: "wasmcloud:one".to_string(),
                provider_id: "VxxxxONE".to_string(),
                values: Some(gen_values()),
                link_name: Some("default".to_string()),
            }],
        };
        let yaml = serde_yaml::to_string(&manifest).unwrap();
        assert_eq!(yaml, "---\nlabels:\n  test: value\nactors:\n  - a\n  - b\n  - c\ncapabilities:\n  - image_ref: one\n    link_name: default\n  - image_ref: two\n    link_name: default\nlinks:\n  - actor: a\n    contract_id: \"wasmcloud:one\"\n    provider_id: VxxxxONE\n    link_name: default\n    values:\n      ROOT: /tmp\n");
    }

    #[test]
    fn env_expansion() {
        let values = vec![
            "echo Test",
            "echo $TEST_EXPAND_ENV_TEMP",
            "echo ${TEST_EXPAND_ENV_TEMP}",
            "echo ${TEST_EXPAND_ENV_TMP}",
            "echo ${TEST_EXPAND_ENV_TEMP:/etc}",
            "echo ${TEST_EXPAND_ENV_TMP:/etc}",
        ];
        let expected = vec![
            "echo Test",
            "echo $TEST_EXPAND_ENV_TEMP",
            "echo /tmp",
            "echo ${TEST_EXPAND_ENV_TMP}",
            "echo /tmp",
            "echo /etc",
        ];

        envmnt::set("TEST_EXPAND_ENV_TEMP", "/tmp");
        for (got, expected) in values
            .iter()
            .map(|v| super::HostManifest::expand_env(v))
            .zip(expected.iter())
        {
            assert_eq!(*expected, got);
        }
        envmnt::remove("TEST_EXPAND_ENV_TEMP");
    }

    fn gen_values() -> HashMap<String, String> {
        let mut hm = HashMap::new();
        hm.insert("ROOT".to_string(), "/tmp".to_string());

        hm
    }
}<|MERGE_RESOLUTION|>--- conflicted
+++ resolved
@@ -37,13 +37,11 @@
     #[serde(skip_serializing_if = "HashMap::is_empty")]
     #[doc(hidden)]
     pub labels: HashMap<String, String>,
-<<<<<<< HEAD
     #[doc(hidden)]
     pub actors: Vec<String>,
     #[doc(hidden)]
     pub capabilities: Vec<Capability>,
     #[doc(hidden)]
-=======
     #[serde(default)]
     #[serde(skip_serializing_if = "Vec::is_empty")]
     pub actors: Vec<String>,
@@ -52,7 +50,6 @@
     pub capabilities: Vec<Capability>,
     #[serde(default)]
     #[serde(skip_serializing_if = "Vec::is_empty")]
->>>>>>> 3ca4b626
     pub links: Vec<LinkEntry>,
 }
 
